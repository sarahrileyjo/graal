--- conflicted
+++ resolved
@@ -24,21 +24,13 @@
   ```shell
   tar -xzf graalvm-ee-java<version>-darvin-amd64-<version>.tar.gz
   ```
-<<<<<<< HEAD
-Alternatively, open the file in Finder.
-6. Move the downloaded package to its proper location, the `/Library/Java/JavaVirtualMachines` directory. Since this is a system directory, `sudo` is required:
-```shell
-sudo mv graalvm-ee-java<version>-<version> /Library/Java/JavaVirtualMachines
-```
-=======
   Alternatively, open the file in Finder.
   > Note: If you are using macOS Catalina and later you may need to remove the quarantine attribute. See [Installation Notes](#installation-notes) below.
 
-5.  Move the downloaded package to its proper location, the `/Library/Java/JavaVirtualMachines` directory. Since this is a system directory, `sudo` is required:
+6. Move the downloaded package to its proper location, the `/Library/Java/JavaVirtualMachines` directory. Since this is a system directory, `sudo` is required:
   ```shell
   sudo mv graalvm-ee-java<version>-<version> /Library/Java/JavaVirtualMachines
   ```
->>>>>>> e0282924
 To verify if the move is successful and to get a list of all installed JDKs, run `/usr/libexec/java_home -V`.
 7. There can be multiple JDKs installed on the machine. The next step is to configure the runtime environment:
   - Point the `PATH` environment variable to the GraalVM Enterprise `bin` directory:
@@ -46,17 +38,11 @@
     export PATH=/Library/Java/JavaVirtualMachines/<graalvm>/Contents/Home/bin:$PATH
     ```
   - Set the `JAVA_HOME` environment variable to resolve to the GraalVM Enterprise installation directory:
-<<<<<<< HEAD
-  ```shell
-  export JAVA_HOME=/Library/Java/JavaVirtualMachines/<graalvm>/Contents/Home
-  ```
-8. To check whether the installation was successful, run the `java -version` command.
-=======
     ```shell
     export JAVA_HOME=/Library/Java/JavaVirtualMachines/<graalvm>/Contents/Home
     ```
-7. To check whether the installation was successful, run the `java -version` command.
->>>>>>> e0282924
+8. To check whether the installation was successful, run the `java -version` command.
+
 Optionally, you can specify GraalVM Enterprise as the default JRE or JDK installation in your Java IDE.
 
 ## Installation Notes
