--- conflicted
+++ resolved
@@ -2683,16 +2683,12 @@
     }
 
     @VmImpl(isJni = true)
-<<<<<<< HEAD
     public @JavaType(ProtectionDomain.class) StaticObject JVM_GetProtectionDomain(@JavaType(Class.class) StaticObject current) {
         return (StaticObject) getMeta().HIDDEN_PROTECTION_DOMAIN.getHiddenObject(current);
     }
 
     @VmImpl(isJni = true)
-    public StaticObject JVM_GetAndClearReferencePendingList() {
-=======
     public @JavaType(Reference.class) StaticObject JVM_GetAndClearReferencePendingList() {
->>>>>>> ce4c8fd9
         return getContext().getAndClearReferencePendingList();
     }
 
