--- conflicted
+++ resolved
@@ -389,13 +389,10 @@
                 PacketStream input = new PacketStream(packet);
                 PacketStream reply = new PacketStream().replyPacket().id(packet.id);
                 int classes = input.readInt();
-<<<<<<< HEAD
-                JDWPLogger.log("Request to redefine %d classes received", JDWPLogger.LogLevel.REDEFINE, classes);
+
+                LOGGER.fine(() -> "Request to redefine %d classes received " + classes);
                 List<RedefineInfo> redefineInfos = new ArrayList<>(classes);
-=======
-                LOGGER.fine(() -> "Request to redefine %d classes received " + classes);
-                RedefineInfo[] redefineInfos = new RedefineInfo[classes];
->>>>>>> fc891140
+
                 for (int i = 0; i < classes; i++) {
                     KlassRef klass = null;
                     long refTypeId = input.readLong();
