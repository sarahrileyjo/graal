/*
 * Copyright (c) 2018, 2019, Oracle and/or its affiliates. All rights reserved.
 * DO NOT ALTER OR REMOVE COPYRIGHT NOTICES OR THIS FILE HEADER.
 *
 * This code is free software; you can redistribute it and/or modify it
 * under the terms of the GNU General Public License version 2 only, as
 * published by the Free Software Foundation.
 *
 * This code is distributed in the hope that it will be useful, but WITHOUT
 * ANY WARRANTY; without even the implied warranty of MERCHANTABILITY or
 * FITNESS FOR A PARTICULAR PURPOSE.  See the GNU General Public License
 * version 2 for more details (a copy is included in the LICENSE file that
 * accompanied this code).
 *
 * You should have received a copy of the GNU General Public License version
 * 2 along with this work; if not, write to the Free Software Foundation,
 * Inc., 51 Franklin St, Fifth Floor, Boston, MA 02110-1301 USA.
 *
 * Please contact Oracle, 500 Oracle Parkway, Redwood Shores, CA 94065 USA
 * or visit www.oracle.com if you need additional information or have any
 * questions.
 */
package com.oracle.truffle.espresso.jni;

import java.io.IOException;
import java.lang.reflect.Constructor;
import java.lang.reflect.Field;
import java.lang.reflect.InvocationTargetException;
import java.nio.ByteBuffer;
import java.nio.ByteOrder;
import java.nio.file.Path;
import java.util.Collections;
import java.util.HashMap;
import java.util.List;
import java.util.Map;

<<<<<<< HEAD
import com.oracle.truffle.api.CompilerDirectives;
=======
import com.oracle.truffle.api.CompilerDirectives.TruffleBoundary;
>>>>>>> c8fda41e
import com.oracle.truffle.api.interop.InteropLibrary;
import com.oracle.truffle.api.interop.TruffleObject;
import com.oracle.truffle.api.interop.UnsupportedMessageException;
import com.oracle.truffle.api.library.ExportLibrary;
import com.oracle.truffle.api.library.ExportMessage;
import com.oracle.truffle.espresso.meta.EspressoError;
import com.oracle.truffle.espresso.meta.JavaKind;
import com.oracle.truffle.espresso.runtime.StaticObject;
import com.oracle.truffle.nfi.spi.types.NativeSimpleType;

public abstract class NativeEnv {

    static final Map<Class<?>, NativeSimpleType> classToNative = buildClassToNative();

    public static NativeSimpleType word() {
        return NativeSimpleType.SINT64; // or SINT32
    }

    static Map<Class<?>, NativeSimpleType> buildClassToNative() {
        Map<Class<?>, NativeSimpleType> map = new HashMap<>();
        map.put(boolean.class, NativeSimpleType.SINT8);
        map.put(byte.class, NativeSimpleType.SINT8);
        map.put(short.class, NativeSimpleType.SINT16);
        map.put(char.class, NativeSimpleType.SINT16);
        map.put(int.class, NativeSimpleType.SINT32);
        map.put(float.class, NativeSimpleType.FLOAT);
        map.put(long.class, NativeSimpleType.SINT64);
        map.put(double.class, NativeSimpleType.DOUBLE);
        map.put(void.class, NativeSimpleType.VOID);
        map.put(String.class, NativeSimpleType.STRING);
        return Collections.unmodifiableMap(map);
    }

    public static long unwrapPointer(Object nativePointer) {
        try {
            return InteropLibrary.getFactory().getUncached().asPointer(nativePointer);
        } catch (UnsupportedMessageException e) {
            throw new RuntimeException(e);
        }
    }

    public static NativeSimpleType classToType(Class<?> clazz, boolean javaToNative) {
        return classToNative.getOrDefault(clazz, javaToNative ? NativeSimpleType.NULLABLE : NativeSimpleType.OBJECT);
    }

    protected static ByteBuffer directByteBuffer(@Pointer TruffleObject addressPtr, long capacity, JavaKind kind) {
        return directByteBuffer(interopAsPointer(addressPtr), Math.multiplyExact(capacity, kind.getByteCount()));
    }

    protected static ByteBuffer directByteBuffer(long address, long capacity, JavaKind kind) {
        return directByteBuffer(address, Math.multiplyExact(capacity, kind.getByteCount()));
    }

    private static final Constructor<? extends ByteBuffer> constructor;
    private static final Field addressField;

    @SuppressWarnings("unchecked")
    private static Class<? extends ByteBuffer> getByteBufferClass(String className) {
        try {
            return (Class<? extends ByteBuffer>) Class.forName(className);
        } catch (ClassNotFoundException e) {
            throw EspressoError.shouldNotReachHere(e);
        }
    }

    static {
        try {
            Class<? extends ByteBuffer> clazz = getByteBufferClass("java.nio.DirectByteBuffer");
            Class<? extends ByteBuffer> bufferClazz = getByteBufferClass("java.nio.Buffer");
            constructor = clazz.getDeclaredConstructor(long.class, int.class);
            addressField = bufferClazz.getDeclaredField("address");
            addressField.setAccessible(true);
            constructor.setAccessible(true);
        } catch (NoSuchMethodException | NoSuchFieldException e) {
            throw EspressoError.shouldNotReachHere(e);
        }
    }

<<<<<<< HEAD
    @CompilerDirectives.TruffleBoundary
=======
    @TruffleBoundary
>>>>>>> c8fda41e
    protected static ByteBuffer directByteBuffer(long address, long capacity) {
        ByteBuffer buffer = null;
        try {
            buffer = constructor.newInstance(address, Math.toIntExact(capacity));
        } catch (InstantiationException | IllegalAccessException | InvocationTargetException e) {
            throw EspressoError.shouldNotReachHere(e);
        }
        buffer.order(ByteOrder.nativeOrder());
        return buffer;
    }

<<<<<<< HEAD
    @CompilerDirectives.TruffleBoundary
=======
    public static long interopAsPointer(@Pointer TruffleObject interopPtr) {
        try {
            return InteropLibrary.getFactory().getUncached().asPointer(interopPtr);
        } catch (UnsupportedMessageException e) {
            throw EspressoError.shouldNotReachHere(e);
        }
    }

    public static String interopPointerToString(@Pointer TruffleObject interopPtr) {
        return fromUTF8Ptr(interopAsPointer(interopPtr));
    }

    protected static ByteBuffer directByteBuffer(@Pointer TruffleObject addressPtr, long capacity) {
        ByteBuffer buffer = null;
        try {
            long address = interopAsPointer(addressPtr);
            buffer = constructor.newInstance(address, Math.toIntExact(capacity));
        } catch (InstantiationException | IllegalAccessException | InvocationTargetException e) {
            throw EspressoError.shouldNotReachHere(e);
        }
        buffer.order(ByteOrder.nativeOrder());
        return buffer;
    }

>>>>>>> c8fda41e
    protected static long byteBufferAddress(ByteBuffer byteBuffer) {
        try {
            return (long) addressField.get(byteBuffer);
        } catch (IllegalAccessException e) {
            throw EspressoError.shouldNotReachHere(e);
        }
    }

    protected static @Pointer TruffleObject byteBufferPointer(ByteBuffer byteBuffer) {
        return new RawPointer(byteBufferAddress(byteBuffer));
    }

    @ExportLibrary(InteropLibrary.class)
    protected static final class RawPointer implements TruffleObject {
        private final long rawPtr;

        private static final RawPointer NULL = new RawPointer(0L);

        public static @Pointer TruffleObject nullInstance() {
            return NULL;
        }

        private RawPointer(long rawPtr) {
            this.rawPtr = rawPtr;
        }

        public static @Pointer TruffleObject create(long ptr) {
            if (ptr == 0L) {
                return NULL;
            }
            return new RawPointer(ptr);
        }

        @SuppressWarnings("static-method")
        @ExportMessage
        boolean isPointer() {
            return true;
        }

        @ExportMessage
        long asPointer() {
            return rawPtr;
        }

        @ExportMessage
        boolean isNull() {
            return rawPtr == 0L;
        }
    }

    protected static Object defaultValue(String returnType) {
        if (returnType.equals("boolean")) {
            return false;
        }
        if (returnType.equals("byte")) {
            return (byte) 0;
        }
        if (returnType.equals("char")) {
            return (char) 0;
        }
        if (returnType.equals("short")) {
            return (short) 0;
        }
        if (returnType.equals("int")) {
            return 0;
        }
        if (returnType.equals("float")) {
            return 0.0F;
        }
        if (returnType.equals("double")) {
            return 0.0;
        }
        if (returnType.equals("long")) {
            return 0L;
        }
        if (returnType.equals("StaticObject")) {
            return 0L; // NULL handle
        }
        return StaticObject.NULL;
    }

    public static @Pointer TruffleObject loadLibraryInternal(List<Path> searchPaths, String name) {
        return loadLibraryInternal(searchPaths, name, true);
    }

    public static @Pointer TruffleObject loadLibraryInternal(List<Path> searchPaths, String name, boolean notFoundIsFatal) {
        for (Path path : searchPaths) {
            Path libPath = path.resolve(System.mapLibraryName(name));
            try {
                return NativeLibrary.loadLibrary(libPath.toAbsolutePath());
            } catch (UnsatisfiedLinkError e) {
                // continue
            }
        }
        if (notFoundIsFatal) {
            throw EspressoError.shouldNotReachHere("Cannot load library: " + name);
        }
        return null;
    }

    public static String fromUTF8Ptr(@Pointer TruffleObject buffPtr) {
        return fromUTF8Ptr(interopAsPointer(buffPtr));
    }

    public static String fromUTF8Ptr(long rawBytesPtr) {
        if (rawBytesPtr == 0) {
            return null;
        }
        ByteBuffer buf = directByteBuffer(rawBytesPtr, Integer.MAX_VALUE);

        int utfLen = 0;
        while (buf.get() != 0) {
            utfLen++;
        }

        byte[] bytes = new byte[utfLen];
        buf.clear();
        buf.get(bytes);
        try {
            return ModifiedUtf8.toJavaString(bytes);
        } catch (IOException e) {
            // return StaticObject.NULL;
            throw EspressoError.shouldNotReachHere(e);
        }
    }

}<|MERGE_RESOLUTION|>--- conflicted
+++ resolved
@@ -34,11 +34,8 @@
 import java.util.List;
 import java.util.Map;
 
-<<<<<<< HEAD
 import com.oracle.truffle.api.CompilerDirectives;
-=======
 import com.oracle.truffle.api.CompilerDirectives.TruffleBoundary;
->>>>>>> c8fda41e
 import com.oracle.truffle.api.interop.InteropLibrary;
 import com.oracle.truffle.api.interop.TruffleObject;
 import com.oracle.truffle.api.interop.UnsupportedMessageException;
@@ -117,11 +114,7 @@
         }
     }
 
-<<<<<<< HEAD
-    @CompilerDirectives.TruffleBoundary
-=======
     @TruffleBoundary
->>>>>>> c8fda41e
     protected static ByteBuffer directByteBuffer(long address, long capacity) {
         ByteBuffer buffer = null;
         try {
@@ -133,9 +126,6 @@
         return buffer;
     }
 
-<<<<<<< HEAD
-    @CompilerDirectives.TruffleBoundary
-=======
     public static long interopAsPointer(@Pointer TruffleObject interopPtr) {
         try {
             return InteropLibrary.getFactory().getUncached().asPointer(interopPtr);
@@ -160,7 +150,7 @@
         return buffer;
     }
 
->>>>>>> c8fda41e
+    @TruffleBoundary
     protected static long byteBufferAddress(ByteBuffer byteBuffer) {
         try {
             return (long) addressField.get(byteBuffer);
