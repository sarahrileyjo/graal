#
# Copyright (c) 2018, Oracle and/or its affiliates. All rights reserved.
# DO NOT ALTER OR REMOVE COPYRIGHT NOTICES OR THIS FILE HEADER.
#
# The Universal Permissive License (UPL), Version 1.0
#
# Subject to the condition set forth below, permission is hereby granted to any
# person obtaining a copy of this software, associated documentation and/or
# data (collectively the "Software"), free of charge and under any and all
# copyright rights in the Software, and any and all patent rights owned or
# freely licensable by each licensor hereunder covering either (i) the
# unmodified Software as contributed to or provided by such licensor, or (ii)
# the Larger Works (as defined below), to deal in both
#
# (a) the Software, and
#
# (b) any piece of software and/or hardware listed in the lrgrwrks.txt file if
# one is included with the Software each a "Larger Work" to which the Software
# is contributed by such licensors),
#
# without restriction, including without limitation the rights to copy, create
# derivative works of, display, perform, and distribute the Software and make,
# use, sell, offer for sale, import, export, have made, and have sold the
# Software and the Larger Work(s), and to sublicense the foregoing rights on
# either these or other terms.
#
# This license is subject to the following condition:
#
# The above copyright notice and either this complete permission notice or at a
# minimum a reference to the UPL must be included in all copies or substantial
# portions of the Software.
#
# THE SOFTWARE IS PROVIDED "AS IS", WITHOUT WARRANTY OF ANY KIND, EXPRESS OR
# IMPLIED, INCLUDING BUT NOT LIMITED TO THE WARRANTIES OF MERCHANTABILITY,
# FITNESS FOR A PARTICULAR PURPOSE AND NONINFRINGEMENT. IN NO EVENT SHALL THE
# AUTHORS OR COPYRIGHT HOLDERS BE LIABLE FOR ANY CLAIM, DAMAGES OR OTHER
# LIABILITY, WHETHER IN AN ACTION OF CONTRACT, TORT OR OTHERWISE, ARISING FROM,
# OUT OF OR IN CONNECTION WITH THE SOFTWARE OR THE USE OR OTHER DEALINGS IN THE
# SOFTWARE.
#
suite = {
  "mxversion" : "5.210.2",
  "name" : "sdk",
<<<<<<< HEAD
  "version" : "1.0.0-rc15",
  "release" : True,
=======
  "version" : "1.0.0-rc16",
  "release" : False,
>>>>>>> 0cd3aa15
  "sourceinprojectwhitelist" : [],
  "url" : "https://github.com/oracle/graal",
  "groupId" : "org.graalvm.sdk",
  "developer" : {
    "name" : "Graal developers",
    "email" : "graal-dev@openjdk.java.net",
    "organization" : "Graal",
    "organizationUrl" : "https://github.com/oracle/graal",
  },
  "scm" : {
    "url" : "https://github.com/oracle/graal",
    "read" : "https://github.com/oracle/graal.git",
    "write" : "git@github.com:oracle/graal.git",
  },
  "repositories" : {
    "lafo-snapshots" : {
      "url" : "https://curio.ssw.jku.at/nexus/content/repositories/snapshots",
      "licenses" : ["GPLv2-CPE", "UPL", "BSD-new"]
    },
    "lafo" : {
      "snapshotsUrl" : "https://curio.ssw.jku.at/nexus/content/repositories/snapshots",
      "releasesUrl": "https://curio.ssw.jku.at/nexus/content/repositories/releases",
      "licenses" : ["GPLv2-CPE", "UPL", "BSD-new"]
    },
  },
  "snippetsPattern" : ".*(Snippets|doc-files).*",
  "defaultLicense" : "UPL",
  "imports": {},
  "libraries" : {
    "JLINE" : {
      "sha1" : "c3aeac59c022bdc497c8c48ed86fa50450e4896a",
      "maven" : {
        "groupId" : "jline",
        "artifactId" : "jline",
        "version" : "2.14.6",
      },
      "license" : "BSD-new"
    },
  },
  "projects" : {
    "org.graalvm.options" : {
      "subDir" : "src",
      "sourceDirs" : ["src"],
      "dependencies" : [],
      "uses" : [],
      "exports" : [
        "<package-info>",  # exports all packages containing package-info.java
      ],
      "checkstyle" : "org.graalvm.word",
      "javaCompliance" : "8+",
      "workingSets" : "API,SDK",
    },
    "org.graalvm.polyglot" : {
      "subDir" : "src",
      "sourceDirs" : ["src"],
      "dependencies" : [
        "org.graalvm.options",
        "org.graalvm.collections",
      ],
      "uses" : ["org.graalvm.polyglot.impl.AbstractPolyglotImpl"],
      "exports" : [
        "<package-info>",  # exports all packages containing package-info.java
        "org.graalvm.polyglot.impl to org.graalvm.truffle", # exported to truffle
        "org.graalvm.polyglot",
        "org.graalvm.polyglot.proxy",
      ],
      "checkstyle" : "org.graalvm.word",
      "javaCompliance" : "8+",
      "workingSets" : "API,SDK",
    },

    "org.graalvm.word" : {
      "subDir" : "src",
      "sourceDirs" : ["src"],
      "dependencies" : [],
      "checkstyle" : "org.graalvm.word",
      "javaCompliance" : "8+",
      "checkstyleVersion" : "8.8",
      "workingSets" : "API,SDK",
      "exports" : [
        "<package-info>",  # exports all packages containing package-info.java
        "org.graalvm.word.impl to jdk.internal.vm.compiler",
      ],
    },

    "org.graalvm.nativeimage" : {
      "subDir" : "src",
      "sourceDirs" : ["src"],
      "dependencies" : [
        "org.graalvm.word",
        "org.graalvm.options",
      ],
      "exports" : [
        "<package-info>",  # exports all packages containing package-info.java
      ],
      "checkstyle" : "org.graalvm.word",
      "javaCompliance" : "8+",
      "workingSets" : "API,SDK",
    },
    "org.graalvm.launcher" : {
      "subDir" : "src",
      "sourceDirs" : ["src"],
      "dependencies" : [
        "org.graalvm.polyglot",
        "org.graalvm.nativeimage",
        "JLINE",
      ],
      "javaCompliance" : "8+",
      "workingSets" : "Truffle,Tools",
      "checkstyle" : "org.graalvm.word",
    },
    "org.graalvm.launcher.test" : {
      "subDir" : "src",
      "sourceDirs" : ["src"],
      "dependencies" : [
        "mx:JUNIT",
        "org.graalvm.launcher"
      ],
      "javaCompliance" : "8+",
      "workingSets" : "Truffle,Tools,Test",
      "checkstyle" : "org.graalvm.word",
    },
    "org.graalvm.polyglot.tck" : {
      "subDir" : "src",
      "sourceDirs" : ["src"],
      "dependencies" : [
        "org.graalvm.polyglot",
      ],
      "exports" : [
        "<package-info>",  # exports all packages containing package-info.java
      ],
      "checkstyle" : "org.graalvm.word",
      "javaCompliance" : "8+",
      "workingSets" : "API,SDK,Test",
    },
    "org.graalvm.collections" : {
      "subDir" : "src",
      "sourceDirs" : ["src"],
      "exports" : [
        "<package-info>",  # exports all packages containing package-info.java
      ],
      "checkstyle" : "org.graalvm.word",
      "javaCompliance" : "8+",
      "workingSets" : "API,SDK",
    },
    "org.graalvm.collections.test" : {
      "subDir" : "src",
      "sourceDirs" : ["src"],
      "dependencies" : [
        "mx:JUNIT",
        "org.graalvm.collections",
      ],
      "checkstyle" : "org.graalvm.word",
      "javaCompliance" : "8+",
      "workingSets" : "API,SDK,Test",
    },
  },
  "licenses" : {
    "UPL" : {
      "name" : "Universal Permissive License, Version 1.0",
      "url" : "http://opensource.org/licenses/UPL",
    }
  },
  # ------------- Distributions -------------
  "distributions" : {
    "GRAAL_SDK" : {
      "subDir" : "src",
      "moduleName" : "org.graalvm.sdk",
      "dependencies" : [
        "org.graalvm.polyglot",
        "org.graalvm.nativeimage",
        "org.graalvm.collections",
      ],
      "distDependencies" : [],
      "javadocType": "api",
      "description" : "GraalVM is an ecosystem for compiling and running applications written in multiple languages.\nGraalVM removes the isolation between programming languages and enables interoperability in a shared runtime.",
    },
    "SDK_TEST" : {
      "subDir" : "src",
      "dependencies" : [
        "org.graalvm.collections.test",
        "org.graalvm.launcher.test",
      ],
      "distDependencies" : [
        "GRAAL_SDK",
        "LAUNCHER_COMMON"
      ],
      "maven" : False,
    },
    "WORD_API" : {
      "subDir" : "src",
      "moduleName" : "org.graalvm.word",
      "dependencies" : [
        "org.graalvm.word",
      ],
      "distDependencies" : [
      ],
      "overlaps" : [
        "GRAAL_SDK",
      ],
      "maven" : False,
    },
    "LAUNCHER_COMMON" : {
      "subDir" : "src",
      "moduleName" : "org.graalvm.launcher",
      "dependencies" : [
        "org.graalvm.launcher",
      ],
      "distDependencies" : [
        "GRAAL_SDK",
      ],
      "description" : "Common infrastructure to create language launchers using the Polyglot API.",
      "allowsJavadocWarnings": True,
    },
    "POLYGLOT_TCK" : {
      "subDir" : "src",
      "moduleName" : "org.graalvm.polyglot_tck",
      "dependencies" : [
        "org.graalvm.polyglot.tck",
      ],
      "distDependencies" : [
        "GRAAL_SDK",
      ],
      "javadocType": "api",
      "description" : """GraalVM TCK SPI""",
    },
  },
}<|MERGE_RESOLUTION|>--- conflicted
+++ resolved
@@ -41,13 +41,8 @@
 suite = {
   "mxversion" : "5.210.2",
   "name" : "sdk",
-<<<<<<< HEAD
-  "version" : "1.0.0-rc15",
-  "release" : True,
-=======
   "version" : "1.0.0-rc16",
   "release" : False,
->>>>>>> 0cd3aa15
   "sourceinprojectwhitelist" : [],
   "url" : "https://github.com/oracle/graal",
   "groupId" : "org.graalvm.sdk",
