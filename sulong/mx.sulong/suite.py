suite = {
  "mxversion" : "5.223.0",
  "name" : "sulong",
  "versionConflictResolution" : "latest",

  "imports" : {
    "suites" : [
      {
        "name" : "truffle",
        "subdir" : True,
        "urls" : [
          {"url" : "https://curio.ssw.jku.at/nexus/content/repositories/snapshots", "kind" : "binary"},
        ]
      },
    ],
  },

  "javac.lint.overrides" : "none",

  "libraries" : {
    "LLVM_TEST_SUITE" : {
      "packedResource" : True,
      "urls" : [
        "https://lafo.ssw.uni-linz.ac.at/pub/sulong-deps/test-suite-3.2.src.tar.gz",
        "https://llvm.org/releases/3.2/test-suite-3.2.src.tar.gz",
      ],
      "sha1" : "e370255ca2540bcd66f316fe5b96f459382f3e8a",
    },
    "LLVM_ORG" : {
      "os_arch" : {
        "linux" : {
          "amd64" : {
            "urls" : ["https://lafo.ssw.uni-linz.ac.at/pub/llvm-org/llvm-llvmorg-8.0.0-4-gd563e33a79-bgae3b177eaa-linux-amd64.tar.gz"],
            "sha1" : "df4c1f784294d02a82d78664064248283bfcc297",
          }
        },
        "darwin" : {
          "amd64" : {
            "urls" : ["https://lafo.ssw.uni-linz.ac.at/pub/llvm-org/llvm-llvmorg-8.0.0-4-gd563e33a79-bgae3b177eaa-darwin-amd64.tar.gz"],
            "sha1" : "0fa1af180755fa4cc018ee9be33f2d7d827593c4",
          }
        },
      }
    },
    "LLVM_ORG_COMPILER_RT_LINUX" : {
      # we really want linux, also on non-linux platforms for cross-compilation
      "urls" : ["https://lafo.ssw.uni-linz.ac.at/pub/llvm-org/compiler-rt-llvmorg-8.0.0-4-gd563e33a79-bgae3b177eaa-linux-amd64.tar.gz"],
      "sha1" : "5001adab652fc4eb35e30cdefbb0765442f8b7db",
    },
    "LLVM_ORG_LIBCXX_SRC" : {
      "urls" : ["https://lafo.ssw.uni-linz.ac.at/pub/llvm-org/libcxx-src-llvmorg-8.0.0-4-gd563e33a79-bgae3b177eaa.tar.gz"],
      "sha1" : "0cec15ffc7487f87743f2d258e277f2b48795c33",
    },
    "GCC_SOURCE" : {
      "packedResource" : True,
      "urls" : [
        "https://lafo.ssw.uni-linz.ac.at/pub/sulong-deps/gcc-5.2.0.tar.gz",
        "https://mirrors-usa.go-parts.com/gcc/releases/gcc-5.2.0/gcc-5.2.0.tar.gz",
      ],
      "sha1" : "713211883406b3839bdba4a22e7111a0cff5d09b",
    },
    "SHOOTOUT_SUITE" : {
      "packedResource" : True,
      "urls" : [
        "https://lafo.ssw.uni-linz.ac.at/pub/sulong-deps/benchmarksgame-scm-latest.tar.gz",
      ],
      "sha1" : "9684ca5aaa38ff078811f9b42f15ee65cdd259fc",
    },
    "NWCC_SUITE" : {
      "packedResource" : True,
      "urls" : [
        "https://lafo.ssw.uni-linz.ac.at/pub/sulong-deps/nwcc_0.8.3.tar.gz",
      ],
      "sha1" : "2ab1825dc1f8bd5258204bab19e8fafad93fef26",
    },
  },

  "projects" : {

    "com.oracle.truffle.llvm.tests" : {
      "subDir" : "tests",
      "sourceDirs" : ["src"],
      "dependencies" : [
        "com.oracle.truffle.llvm",
        "com.oracle.truffle.llvm.tests.pipe",
        "truffle:TRUFFLE_TCK",
        "mx:JUNIT",
      ],
      "checkstyle" : "com.oracle.truffle.llvm.runtime",
      "annotationProcessors" : ["truffle:TRUFFLE_DSL_PROCESSOR"],
      "javaCompliance" : "1.8",
      "javaProperties" : {
        "test.sulongtest.lib" : "<path:SULONG_TEST_NATIVE>/<lib:sulongtest>",
        "test.sulongtest.lib.path" : "<path:SULONG_TEST_NATIVE>",
      },
      "workingSets" : "Truffle, LLVM",
      "license" : "BSD-new",
      "testProject" : True,
      "jacoco" : "exclude",
    },
    "com.oracle.truffle.llvm.tests.native" : {
      "subDir" : "tests",
      "native" : True,
      "vpath" : True,
      "results" : [
        "bin/<lib:sulongtest>",
      ],
      "buildDependencies" : [
        "SULONG_LLVM_ORG",
      ],
      "buildEnv" : {
        "LIBSULONGTEST" : "<lib:sulongtest>",
        "CLANG" : "<path:SULONG_LLVM_ORG>/bin/clang",
        "OS" : "<os>",
      },
      "license" : "BSD-new",
      "testProject" : True,
      "defaultBuild" : False,
    },
    "com.oracle.truffle.llvm.tests.types" : {
      "subDir" : "tests",
      "sourceDirs" : ["src"],
      "dependencies" : [
        "com.oracle.truffle.llvm.runtime",
        "mx:JUNIT",
      ],
      "checkstyle" : "com.oracle.truffle.llvm.runtime",
      "javaCompliance" : "1.8",
      "workingSets" : "Truffle, LLVM",
      "license" : "BSD-new",
      "testProject" : True,
      "jacoco" : "exclude",
    },
    "com.oracle.truffle.llvm.api" : {
      "subDir" : "projects",
      "sourceDirs" : ["src"],
      "dependencies" : [
        "truffle:TRUFFLE_API",
      ],
      "checkstyle" : "com.oracle.truffle.llvm.runtime",
      "javaCompliance" : "1.8",
      "workingSets" : "Truffle, LLVM",
      "license" : "BSD-new",
      "jacoco" : "include",
    },
    "com.oracle.truffle.llvm.spi" : {
      "subDir" : "projects",
      "sourceDirs" : ["src"],
      "dependencies" : [
        "truffle:TRUFFLE_API",
      ],
      "checkstyle" : "com.oracle.truffle.llvm.runtime",
      "annotationProcessors" : ["truffle:TRUFFLE_DSL_PROCESSOR"],
      "javaCompliance" : "1.8",
      "workingSets" : "Truffle, LLVM",
      "license" : "BSD-new",
      "jacoco" : "include",
    },

    "com.oracle.truffle.llvm.nfi" : {
      "subDir" : "projects",
      "sourceDirs" : ["src"],
      "dependencies" : [
        "truffle:TRUFFLE_API",
        "truffle:TRUFFLE_NFI",
      ],
      "checkstyle" : "com.oracle.truffle.llvm.runtime",
      "annotationProcessors" : ["truffle:TRUFFLE_DSL_PROCESSOR"],
      "javaCompliance" : "1.8",
      "workingSets" : "Truffle, LLVM",
      "license" : "BSD-new",
      "jacoco" : "include",
    },

    "com.oracle.truffle.llvm.runtime" : {
      "subDir" : "projects",
      "sourceDirs" : ["src"],
      "dependencies" : [
        "truffle:TRUFFLE_API",
        "com.oracle.truffle.llvm.api",
        "com.oracle.truffle.llvm.spi",
        "com.oracle.truffle.llvm.instruments",
      ],
      "checkstyle" : "com.oracle.truffle.llvm.runtime",
      "checkstyleVersion" : "8.8",
      "annotationProcessors" : ["truffle:TRUFFLE_DSL_PROCESSOR"],
      "javaCompliance" : "1.8",
      "workingSets" : "Truffle, LLVM",
      "license" : "BSD-new",
      "jacoco" : "include",
    },

    "com.oracle.truffle.llvm.instruments" : {
      "subDir" : "projects",
      "sourceDirs" : ["src"],
      "dependencies" : [
        "truffle:TRUFFLE_API"
      ],
      "checkstyle" : "com.oracle.truffle.llvm.runtime",
      "annotationProcessors" : ["truffle:TRUFFLE_DSL_PROCESSOR"],
      "javaCompliance" : "1.8",
      "workingSets" : "Truffle, LLVM",
      "license" : "BSD-new",
      "jacoco" : "include",
    },

    "com.oracle.truffle.llvm.nodes" : {
      "subDir" : "projects",
      "sourceDirs" : ["src"],
      "dependencies" : [
        "com.oracle.truffle.llvm.runtime",
      ],
      "checkstyle" : "com.oracle.truffle.llvm.runtime",
      "javaCompliance" : "1.8",
      "annotationProcessors" : ["truffle:TRUFFLE_DSL_PROCESSOR"],
      "workingSets" : "Truffle, LLVM",
      "license" : "BSD-new",
      "jacoco" : "include",
    },

    "com.oracle.truffle.llvm.parser" : {
      "subDir" : "projects",
      "sourceDirs" : ["src"],
      "dependencies" : [
        "com.oracle.truffle.llvm.runtime",
       ],
      "checkstyle" : "com.oracle.truffle.llvm.runtime",
      "javaCompliance" : "1.8",
      "annotationProcessors" : ["truffle:TRUFFLE_DSL_PROCESSOR"],
      "workingSets" : "Truffle, LLVM",
      "license" : "BSD-new",
      "jacoco" : "include",
    },

    "com.oracle.truffle.llvm" : {
      "subDir" : "projects",
      "sourceDirs" : ["src"],
      "dependencies" : [
        "com.oracle.truffle.llvm.parser.factories",
        "SULONG_API",
       ],
      "checkstyle" : "com.oracle.truffle.llvm.runtime",
      "javaCompliance" : "1.8",
      "javaProperties" : {
        "llvm.toolchainRoot" : "<path:SULONG_BOOTSTRAP_TOOLCHAIN>",
      },
      "annotationProcessors" : ["truffle:TRUFFLE_DSL_PROCESSOR"],
      "workingSets" : "Truffle, LLVM",
      "license" : "BSD-new",
      "jacoco" : "include",
    },

    "com.oracle.truffle.llvm.launcher" : {
      "subDir" : "projects",
      "sourceDirs" : ["src"],
      "dependencies" : [
        "sdk:LAUNCHER_COMMON",
       ],
      "checkstyle" : "com.oracle.truffle.llvm.runtime",
      "javaCompliance" : "1.8",
      "workingSets" : "Truffle, LLVM",
      "license" : "BSD-new",
      "jacoco" : "include",
    },

    "com.oracle.truffle.llvm.tools" : {
      "subDir" : "projects",
      "sourceDirs" : ["src"],
      "dependencies" : [
        "com.oracle.truffle.llvm.parser",
      ],
      "checkstyle" : "com.oracle.truffle.llvm.runtime",
      "javaCompliance" : "1.8",
      "workingSets" : "Truffle, LLVM",
      "license" : "BSD-new",
      "jacoco" : "exclude",
    },

    "com.oracle.truffle.llvm.toolchain.launchers" : {
      "subDir" : "projects",
      "sourceDirs" : ["src"],
      "dependencies" : [
        "sdk:LAUNCHER_COMMON",
      ],
      "javaProperties" : {
        "llvm.bin.dir" : "<path:SULONG_LLVM_ORG>/bin",
        "llvm.home": "<path:SULONG_LIBS>",
      },
      "checkstyle" : "com.oracle.truffle.llvm.runtime",
      "javaCompliance" : "1.8",
      "workingSets" : "Truffle, LLVM",
      "license" : "BSD-new",
      "jacoco" : "include",
    },

    "bootstrap-toolchain-launchers": {
      "subDir": "projects",
      "class" : "ToolchainLauncherProject",
      "native": True,
      "vpath": True,
      "platformDependent": False,
      "buildEnv" : {
        "MX_EXE" : "<mx_exe>",
      },
      "buildDependencies" : [
        "SULONG_LLVM_ORG",
      ],
      "license" : "BSD-new",
    },

    "toolchain-launchers-tests": {
      "subDir": "tests",
      "native": True,
      "vpath": True,
      "platformDependent": False,
      "max_jobs": "1",
      "buildEnv" : {
        "SULONG_EXE" : "<mx_exe> lli",
        "CLANG": "<toolchainGetToolPath:native,CC>",
        "CLANGXX": "<toolchainGetToolPath:native,CXX>",
        "OS": "<os>",
        "JACOCO": "<jacoco>",
      },
      "buildDependencies" : [
        "SULONG",
        "SULONG_LAUNCHER",
        "SULONG_TOOLCHAIN_LAUNCHERS",
        "SULONG_BOOTSTRAP_TOOLCHAIN",
      ],
      "testProject" : True,
      "defaultBuild" : False,
    },

    "com.oracle.truffle.llvm.asm.amd64" : {
      "subDir" : "projects",
      "sourceDirs" : ["src"],
      "dependencies" : [
        "com.oracle.truffle.llvm.nodes",
        "truffle:ANTLR4",
      ],
      "checkstyle" : "com.oracle.truffle.llvm.runtime",
      "javaCompliance" : "1.8",
      "annotationProcessors" : ["truffle:TRUFFLE_DSL_PROCESSOR"],
      "workingSets" : "Truffle, LLVM",
      "license" : "BSD-new",
      "jacoco" : "include",
    },

    "com.oracle.truffle.llvm.parser.factories" : {
      "subDir" : "projects",
      "sourceDirs" : ["src"],
      "dependencies" : [
        "com.oracle.truffle.llvm.asm.amd64",
        "com.oracle.truffle.llvm.parser",
       ],
      "checkstyle" : "com.oracle.truffle.llvm.runtime",
      "javaCompliance" : "1.8",
      "annotationProcessors" : ["truffle:TRUFFLE_DSL_PROCESSOR"],
      "workingSets" : "Truffle, LLVM",
      "license" : "BSD-new",
      "jacoco" : "include",
    },

    "com.oracle.truffle.llvm.tests.pipe" : {
      "subDir" : "tests",
      "sourceDirs" : ["src"],
      "jniHeaders" : True,
      "javaProperties" : {
        "test.pipe.lib" : "<path:SULONG_TEST_NATIVE>/<lib:pipe>",
      },
      "checkstyle" : "com.oracle.truffle.llvm.runtime",
      "javaCompliance" : "1.8",
      "license" : "BSD-new",
      "testProject" : True,
      "defaultBuild" : False,
      "jacoco" : "exclude",
    },

    "com.oracle.truffle.llvm.tests.pipe.native" : {
      "subDir" : "tests",
      "native" : True,
      "vpath" : True,
      "results" : [
        "bin/<lib:pipe>",
      ],
      "buildDependencies" : [
        "com.oracle.truffle.llvm.tests.pipe",
      ],
      "buildEnv" : {
        "CPPFLAGS" : "-I<jnigen:com.oracle.truffle.llvm.tests.pipe>",
        "LIBPIPE" : "<lib:pipe>",
        "OS" : "<os>",
      },
      "checkstyle" : "com.oracle.truffle.llvm.runtime",
      "license" : "BSD-new",
      "testProject" : True,
      "defaultBuild" : False,
      "jacoco" : "exclude",
    },
    "com.oracle.truffle.llvm.libraries.bitcode" : {
      "subDir" : "projects",
      "native" : True,
      "vpath" : True,
      "results" : [
        "bin/libsulong.bc",
        "bin/libsulong++.bc",
        "bin/libsulong-src.tar.gz",
      ],
      "headers" : [
        "include/polyglot.h",
      ],
      "buildDependencies" : [
        "SULONG_LLVM_ORG",
      ],
      "buildEnv" : {
        "CFLAGS" : "-Xclang -disable-O0-optnone",
        "CLANG" : "<path:SULONG_LLVM_ORG>/bin/clang",
        "CLANGXX" : "<path:SULONG_LLVM_ORG>/bin/clang++",
        "OPT" : "<path:SULONG_LLVM_ORG>/bin/opt",
        "LLVM_LINK" : "<path:SULONG_LLVM_ORG>/bin/llvm-link",
        "OS" : "<os>",
      },
      "license" : "BSD-new",
    },
    "com.oracle.truffle.llvm.libraries.native" : {
      "subDir" : "projects",
      "native" : True,
      "vpath" : True,
      "results" : [
        "bin/<lib:sulong>",
        "bin/<lib:polyglot-mock>",
      ],
      "buildDependencies" : [
        "truffle:TRUFFLE_NFI_NATIVE",
        "com.oracle.truffle.llvm.libraries.bitcode",
        "SULONG_LLVM_ORG",
      ],
      "buildEnv" : {
        "CLANG" : "<path:SULONG_LLVM_ORG>/bin/clang",
        "LIBSULONG" : "<lib:sulong>",
        "LIBPOLYGLOT" : "<lib:polyglot-mock>",
        "CPPFLAGS" : "-I<path:truffle:TRUFFLE_NFI_NATIVE>/include -I<path:com.oracle.truffle.llvm.libraries.bitcode>/include",
        "OS" : "<os>",
      },
      "license" : "BSD-new",
    },
    "sulong-doc": {
      "class": "SulongDocsProject",
      "outputDir": "",
      "prefix": "",
    },

    "com.oracle.truffle.llvm.tests.debug.native" : {
      "subDir" : "tests",
      "class" : "SulongTestSuite",
      "variants" : ["O1", "O0", "O0_MEM2REG"],
      "buildRef" : False,
      "buildEnv" : {
        "SUITE_CFLAGS" : "<clangImplicitArgs> -g",
        "SUITE_CPPFLAGS" : "-I<path:SULONG_LEGACY>/include -I<path:SULONG_HOME>/include -g",
      },
      "dependencies" : [
        "SULONG_TEST",
      ],
      "buildDependencies" : [
        "SULONG_HOME",
      ],
      "testProject" : True,
      "defaultBuild" : False,
    },
<<<<<<< HEAD
    "com.oracle.truffle.llvm.tests.debugexpr" : {
      "subDir" : "tests",
      "class" : "SulongTestSuite",
      "variants" : ["O1", "O0", "O0_MEM2REG"],
      "buildRef" : False,
      "buildEnv" : {
        "SUITE_CFLAGS" : "<clangImplicitArgs> -g",
        "SUITE_CPPFLAGS" : "-I<sulong_include> -I<path:SULONG_LIBS> -g",
      },
      "dependencies" : [
        "SULONG_TEST",
      ],
      "buildDependencies" : [
        "SULONG_LIBS",
      ],
      "testProject" : True,
      "defaultBuild" : False,
    },
    "com.oracle.truffle.llvm.tests.irdebug" : {
=======
    "com.oracle.truffle.llvm.tests.irdebug.native" : {
>>>>>>> d8c9707e
      "subDir" : "tests",
      "class" : "SulongTestSuite",
      "variants" : ["O0"],
      "buildRef" : False,
      "buildEnv" : {
        "SUITE_CFLAGS" : "<clangImplicitArgs>",
        "SUITE_CPPFLAGS" : "-I<path:SULONG_LEGACY>/include -I<path:SULONG_HOME>/include -g",
      },
      "dependencies" : [
        "SULONG_TEST",
      ],
      "buildDependencies" : [
        "SULONG_HOME",
      ],
      "testProject" : True,
      "defaultBuild" : False,
    },
    "com.oracle.truffle.llvm.tests.interop.native" : {
      "subDir" : "tests",
      "class" : "SulongTestSuite",
      "variants" : ["O0_MEM2REG"],
      "buildRef" : False,
      "buildSharedObject" : True,
      "buildEnv" : {
        "SUITE_CPPFLAGS" : "-I<path:SULONG_LEGACY>/include -I<path:SULONG_HOME>/include -g",
        "OS" : "<os>",
      },
      "os_arch" : {
        "darwin": {
          "<others>" : {
            "buildEnv" : {
              "SUITE_LDFLAGS" : "-lpolyglot-mock -L<path:SULONG_HOME>/native/lib -lsulongtest -L<path:SULONG_TEST_NATIVE>",
            },
          },
        },
        "<others>": {
          "<others>": {
            "buildEnv" : {
              "SUITE_LDFLAGS" : "--no-undefined -lpolyglot-mock -L<path:SULONG_HOME>/native/lib -Wl,--undefined=callbackPointerArgTest -lsulongtest -L<path:SULONG_TEST_NATIVE>",
            },
          },
        },
      },
      "dependencies" : [
        "SULONG_TEST",
      ],
      "buildDependencies" : [
        "SULONG_HOME",
        "SULONG_TEST_NATIVE",
      ],
      "testProject" : True,
      "defaultBuild" : False,
    },
    "com.oracle.truffle.llvm.tests.other.native" : {
      "subDir" : "tests",
      "class" : "SulongTestSuite",
      "variants" : ["O0_MEM2REG"],
      "buildRef" : False,
      "buildEnv" : {
        "SUITE_CPPFLAGS" : "-I<path:SULONG_LEGACY>/include -I<path:SULONG_HOME>/include -g",
      },
      "dependencies" : [
        "SULONG_TEST",
      ],
      "buildDependencies" : [
        "SULONG_HOME",
      ],
      "testProject" : True,
      "defaultBuild" : False,
    },
    "com.oracle.truffle.llvm.tests.sulong.native" : {
      "subDir" : "tests",
      "class" : "SulongTestSuite",
      "variants" : ["O0", "O0_MISC_OPTS", "O1", "O2", "O3", "gcc_O0"],
      "buildEnv" : {
        "SUITE_LDFLAGS" : "-lm",
        "OS" : "<os>",
      },
      "dependencies" : [
        "SULONG_TEST",
      ],
      "testProject" : True,
      "defaultBuild" : False,
    },
    "com.oracle.truffle.llvm.tests.bitcode.native" : {
      "subDir" : "tests",
      "class" : "SulongTestSuite",
      "variants" : ["O0"],
      "buildEnv" : {
        "OS" : "<os>",
      },
      "dependencies" : [
        "SULONG_TEST",
      ],
      "testProject" : True,
      "defaultBuild" : False,
    },
    "com.oracle.truffle.llvm.tests.sulongavx.native" : {
      "subDir" : "tests",
      "class" : "SulongTestSuite",
      "variants" : ["O1", "O2", "O3"],
      "buildEnv" : {
        "SUITE_CFLAGS" : "-mavx2",
        "SUITE_LDFLAGS" : "-lm",
        "OS" : "<os>",
      },
      "dependencies" : [
        "SULONG_TEST",
      ],
      "testProject" : True,
      "defaultBuild" : False,
    },
    "com.oracle.truffle.llvm.tests.sulongcpp.native" : {
      "subDir" : "tests",
      "class" : "SulongTestSuite",
      "variants" : ["O0", "O0_MISC_OPTS", "O1"],
      "buildEnv" : {
        "OS" : "<os>",
      },
      "dependencies" : [
        "SULONG_TEST",
      ],
      "testProject" : True,
      "defaultBuild" : False,
    },
    "com.oracle.truffle.llvm.tests.libc.native" : {
      "subDir" : "tests",
      "class" : "SulongTestSuite",
      "variants" : ["O0"],
      "buildEnv" : {
        "SUITE_LDFLAGS" : "-lm",
        "OS" : "<os>",
      },
      "dependencies" : [
        "SULONG_TEST",
      ],
      "testProject" : True,
      "defaultBuild" : False,
    },
    "inlineassemblytests" : {
      "subDir" : "tests",
      "class" : "SulongTestSuite",
      "variants" : ["O0"],
      "buildEnv" : {
        "SUITE_CPPFLAGS" : "-I<path:SULONG_LEGACY>/include",
      },
      "dependencies" : [
        "SULONG_TEST_SUITES",
      ],
      "testProject" : True,
      "defaultBuild" : False,
    },
    "other" : {
      "subDir" : "tests",
      "class" : "SulongTestSuite",
      "variants" : ["O1"],
      "buildRef" : False,
      "buildEnv" : {
        "SUITE_CPPFLAGS" : "-I<path:SULONG_LEGACY>/include -lm",
      },
      "dependencies" : [
        "SULONG_TEST",
      ],
      "testProject" : True,
      "defaultBuild" : False,
    },
    "com.oracle.truffle.llvm.tests.bitcodeformat.native": {
      "subDir": "tests",
      "native": True,
      "vpath": True,
      "results": [
        "bitcodeformat/hello-linux-emit-llvm.bc",
        "bitcodeformat/hello-linux-compile-fembed-bitcode.o",
        "bitcodeformat/hello-linux-link-fembed-bitcode",
        "bitcodeformat/hello-linux-link-fembed-bitcode.so",
        "bitcodeformat/hello-darwin-emit-llvm.bc",
        "bitcodeformat/hello-darwin-compile-fembed-bitcode.o",
        "bitcodeformat/hello-darwin-link-fembed-bitcode",
        "bitcodeformat/hello-darwin-link-fembed-bitcode.dylib",
      ],
      "buildEnv": {
        "SUITE_CFLAGS": "<clangImplicitArgs>",
        "SUITE_CPPFLAGS": "-I<path:SULONG_LEGACY>/include -I<path:SULONG_HOME>/include",
      },
      "dependencies": [
        "SULONG_TEST",
      ],
      "buildDependencies": [
        "SULONG_HOME",
      ],
      "testProject": True,
      "defaultBuild": False,
    },
    "com.oracle.truffle.llvm.tests.linker.native" : {
      "subDir" : "tests",
      "native": True,
      "vpath": True,
      "buildEnv" : {
        "OS" : "<os>",
        "CLANG": "<toolchainGetToolPath:native,CC>",
        "SRC_DIR": "<path:com.oracle.truffle.llvm.tests.linker.native>",
      },
      "dependencies" : [
        "SULONG_TEST",
        "SULONG_TOOLCHAIN_LAUNCHERS",
        "SULONG_BOOTSTRAP_TOOLCHAIN",
      ],
      "results": [
        "linker",
        "rpath",
        "reload",
      ],
      "testProject" : True,
      "defaultBuild" : False,
    },
    "gcc_c" : {
      "subDir" : "tests/gcc",
      "class" : "ExternalTestSuite",
      "testDir" : "gcc-5.2.0/gcc/testsuite",
      "fileExts" : [".c"],
      "native" : True,
      "vpath" : True,
      "variants" : ["O0"],
      "buildRef" : True,
      "buildEnv" : {
        "SUITE_CPPFLAGS" : "-I<path:SULONG_LEGACY>/include",
      },
      "dependencies" : [
        "SULONG_TEST",
      ],
      "buildDependencies" : [
        "GCC_SOURCE",
      ],
      "testProject" : True,
      "defaultBuild" : False,
    },
    "gcc_cpp" : {
      "subDir" : "tests/gcc",
      "class" : "ExternalTestSuite",
      "testDir" : "gcc-5.2.0/gcc/testsuite",
      "fileExts" : [".cpp", ".C", ".cc"],
      "native" : True,
      "vpath" : True,
      "variants" : ["O0"],
      "buildRef" : True,
      "buildEnv" : {
        "SUITE_CPPFLAGS" : "-I<path:SULONG_LEGACY>/include",
      },
      "dependencies" : [
        "SULONG_TEST",
      ],
      "buildDependencies" : [
        "GCC_SOURCE",
      ],
      "testProject" : True,
      "defaultBuild" : False,
    },
    "gcc_fortran" : {
      "subDir" : "tests/gcc",
      "class" : "ExternalTestSuite",
      "testDir" : "gcc-5.2.0/gcc/testsuite",
      "fileExts" : [".f90", ".f", ".f03"],
      "requireDragonegg" : True,
      "native" : True,
      "vpath" : True,
      "variants" : ["O0"],
      "extraLibs" : ["libgfortran.so.3"],
      "single_job" : True, # problem with parallel builds and temporary module files
      "buildRef" : True,
      "buildEnv" : {
        "SUITE_CPPFLAGS" : "-I<path:SULONG_LEGACY>/include",
      },
      "dependencies" : [
        "SULONG_TEST",
      ],
      "buildDependencies" : [
        "GCC_SOURCE",
      ],
      "testProject" : True,
      "defaultBuild" : False,
    },
    "parserTorture" : {
      "subDir" : "tests/gcc",
      "class" : "ExternalTestSuite",
      "testClasses" : ["com.oracle.truffle.llvm.tests.ParserTortureSuite"],
      "testDir" : "gcc-5.2.0/gcc/testsuite/gcc.c-torture/compile",
      "configDir" : "configs/gcc.c-torture/compile",
      "fileExts" : [".c"],
      "native" : True,
      "vpath" : True,
      "variants" : ["O0"],
      "buildRef" : False,
      "buildEnv" : {
        "SUITE_CPPFLAGS" : "-I<path:SULONG_LEGACY>/include",
      },
      "dependencies" : [
        "SULONG_TEST",
      ],
      "buildDependencies" : [
        "GCC_SOURCE",
      ],
      "testProject" : True,
      "defaultBuild" : False,
    },
    "llvm" : {
      "subDir" : "tests/llvm",
      "class" : "ExternalTestSuite",
      "testClasses" : ["com.oracle.truffle.llvm.tests.LLVMSuite"],
      "testDir" : "test-suite-3.2.src",
      "fileExts" : [".c", ".cpp", ".C", ".cc", ".m"],
      "native" : True,
      "vpath" : True,
      "variants" : ["O0"],
      "buildRef" : True,
      "buildEnv" : {
        "SUITE_CPPFLAGS" : "-I<path:SULONG_LEGACY>/include",
      },
      "dependencies" : [
        "SULONG_TEST",
      ],
      "buildDependencies" : [
        "LLVM_TEST_SUITE",
      ],
      "testProject" : True,
      "defaultBuild" : False,
    },
    "shootout" : {
      "subDir" : "tests/benchmarksgame",
      "class" : "ExternalTestSuite",
      "testClasses" : ["com.oracle.truffle.llvm.tests.ShootoutsSuite"],
      "testDir" : "benchmarksgame-2014-08-31/benchmarksgame/bench/",
      "fileExts" : [".c", ".cpp", ".C", ".cc", ".m", ".gcc", ".cint", ".gpp"],
      "native" : True,
      "vpath" : True,
      "variants" : ["O1"],
      "extraLibs" : ["libgmp.so.10"],
      "buildRef" : True,
      "buildEnv" : {
        "SUITE_CPPFLAGS" : "-I<path:SULONG_LEGACY>/include",
        "SUITE_LDFLAGS" : "-lm -lgmp",
      },
      "dependencies" : [
        "SULONG_TEST",
      ],
      "buildDependencies" : [
        "SHOOTOUT_SUITE",
      ],
      "testProject" : True,
      "defaultBuild" : False,
    },
    "nwcc" : {
      "subDir" : "tests/nwcc",
      "class" : "ExternalTestSuite",
      "testClasses" : ["com.oracle.truffle.llvm.tests.NWCCSuite"],
      "testDir" : "nwcc_0.8.3",
      "fileExts" : [".c"],
      "native" : True,
      "vpath" : True,
      "variants" : ["O0"],
      "buildRef" : True,
      "buildEnv" : {
        "SUITE_CPPFLAGS" : "-I<path:SULONG_LEGACY>/include",
      },
      "dependencies" : [
        "SULONG_TEST",
      ],
      "buildDependencies" : [
        "NWCC_SUITE",
      ],
      "testProject" : True,
      "defaultBuild" : False,
    },
  },

  "distributions" : {
    "SULONG" : {
      "subDir" : "projects",
      "dependencies" : [
        "com.oracle.truffle.llvm",
      ],
      "distDependencies" : [
        "truffle:TRUFFLE_API",
        "truffle:ANTLR4",
        "SULONG_HOME",
        "SULONG_API",
      ],
      "javaProperties" : {
        "llvm.home": "<sulong_home>",
      },
      "license" : "BSD-new",
    },

    "SULONG_API" : {
      "subDir" : "projects",
      "dependencies" : [
        "com.oracle.truffle.llvm.api",
      ],
      "distDependencies" : [
        "truffle:TRUFFLE_API",
      ],
      "license" : "BSD-new",
    },
    "SULONG_NFI" : {
      "subDir" : "projects",
      "dependencies" : [
        "com.oracle.truffle.llvm.nfi",
      ],
      "distDependencies" : [
        "truffle:TRUFFLE_NFI",
        "SULONG",
      ],
      "license" : "BSD-new",
    },

    "SULONG_LAUNCHER" : {
      "subDir" : "projects",
      "mainClass" : "com.oracle.truffle.llvm.launcher.LLVMLauncher",
      "dependencies" : ["com.oracle.truffle.llvm.launcher"],
      "distDependencies" : [
        "sdk:LAUNCHER_COMMON",
      ],
      "license" : "BSD-new",
    },

    # legacy - to be removed
    "SULONG_LIBS" : {
      "native" : True,
      "relpath" : False,
      "platformDependent" : True,
      "overlaps" : [
        "SULONG_HOME"
      ],
      "layout" : {
        "./" : [
          "dependency:com.oracle.truffle.llvm.libraries.bitcode/bin/libsulong.bc",
          "dependency:com.oracle.truffle.llvm.libraries.bitcode/bin/libsulong++.bc",
          "dependency:com.oracle.truffle.llvm.libraries.native/bin/*",
          "dependency:com.oracle.truffle.llvm.libraries.bitcode/include/*"
          ],
        "./native/lib/" : [
          "dependency:com.oracle.truffle.llvm.libraries.bitcode/bin/libsulong.bc",
          "dependency:com.oracle.truffle.llvm.libraries.bitcode/bin/libsulong++.bc",
          "dependency:com.oracle.truffle.llvm.libraries.native/bin/*",
        ],
        "./include/" : [
          "dependency:com.oracle.truffle.llvm.libraries.bitcode/include/*"
        ],
      },
      "dependencies" : [
        "com.oracle.truffle.llvm.libraries.bitcode",
        "com.oracle.truffle.llvm.libraries.native",
      ],
      "license" : "BSD-new",
    },

    "SULONG_HOME" : {
      "native" : True,
      "relpath" : False,
      "platformDependent" : True,
      "layout" : {
        "./native/lib/" : [
          "dependency:com.oracle.truffle.llvm.libraries.bitcode/bin/libsulong.bc",
          "dependency:com.oracle.truffle.llvm.libraries.bitcode/bin/libsulong++.bc",
          "dependency:com.oracle.truffle.llvm.libraries.native/bin/*",
        ],
        "./include/" : [
          "dependency:com.oracle.truffle.llvm.libraries.bitcode/include/*"
        ]
      },
      "dependencies" : [
        "com.oracle.truffle.llvm.libraries.bitcode",
        "com.oracle.truffle.llvm.libraries.native",
      ],
      "license" : "BSD-new",
    },

    "SULONG_LIB_SRC" : {
      "native" : True,
      "overlaps" : [
        "SULONG_HOME"
      ],
      "layout" : {
        "./" : "dependency:com.oracle.truffle.llvm.libraries.bitcode/bin/libsulong-src.tar.gz",
      },
      "dependencies" : [
        "com.oracle.truffle.llvm.libraries.bitcode",
      ],
      "license" : "BSD-new",
    },

    "SULONG_TOOLCHAIN_LAUNCHERS": {
      "subDir" : "projects",
      "dependencies" : ["com.oracle.truffle.llvm.toolchain.launchers"],
      "distDependencies" : [
        "sdk:LAUNCHER_COMMON",
      ],
      "license" : "BSD-new",
    },

    "SULONG_BOOTSTRAP_TOOLCHAIN": {
      "native": True,
      "relpath": False,
      "platformDependent": False,
      "layout": {
        "./": "dependency:bootstrap-toolchain-launchers/*",
      },
      "dependencies": [
        "bootstrap-toolchain-launchers",
        "SULONG_TOOLCHAIN_LAUNCHERS",
      ],
      "distDependencies" : [
        "SULONG_TOOLCHAIN_LAUNCHERS",
      ],
      "license": "BSD-new",
    },


    "SULONG_TEST" : {
      "subDir" : "tests",
      "dependencies" : [
        "com.oracle.truffle.llvm.tests",
        "com.oracle.truffle.llvm.tests.types",
        "com.oracle.truffle.llvm.tests.pipe"
      ],
      "exclude" : [
       "mx:JUNIT"
      ],
      "distDependencies" : [
        "truffle:TRUFFLE_API",
        "truffle:TRUFFLE_TCK",
        "sulong:SULONG",
        "sulong:SULONG_NFI",
        "sulong:SULONG_LEGACY",
        "SULONG_TEST_NATIVE",
      ],
      "javaProperties" : {
        "sulongtest.testSuitePath" : "<path:SULONG_TEST_SUITES>"
      },
      "license" : "BSD-new",
      "testDistribution" : True,
    },

    "SULONG_TEST_NATIVE" : {
      "native" : True,
      "platformDependent" : True,
      "output" : "mxbuild/<os>-<arch>/sulong-test-native",
      "dependencies" : [
        "com.oracle.truffle.llvm.tests.pipe.native",
        "com.oracle.truffle.llvm.tests.native",
      ],
      "license" : "BSD-new",
      "testDistribution" : True,
      "defaultBuild" : False,
    },

    "SULONG_TEST_SUITES" : {
      "native" : True,
      "relpath" : True,
      "platformDependent" : True,
<<<<<<< HEAD
      "output" : "mxbuild/<os>-<arch>/sulong-test-suites",
      "dependencies" : [
        "com.oracle.truffle.llvm.tests.bitcode",
        "com.oracle.truffle.llvm.tests.bitcodeformat",
        "com.oracle.truffle.llvm.tests.debug",
        "com.oracle.truffle.llvm.tests.debugexpr",
        "com.oracle.truffle.llvm.tests.irdebug",
        "com.oracle.truffle.llvm.tests.interop",
        "com.oracle.truffle.llvm.tests.sulong",
        "com.oracle.truffle.llvm.tests.sulongavx",
        "com.oracle.truffle.llvm.tests.sulongcpp",
        "com.oracle.truffle.llvm.tests.libc",
      ],
=======
      "layout" : {
        "./" : [
          "dependency:com.oracle.truffle.llvm.tests.bitcode.native/*",
          "dependency:com.oracle.truffle.llvm.tests.bitcodeformat.native/*",
          "dependency:com.oracle.truffle.llvm.tests.debug.native/*",
          "dependency:com.oracle.truffle.llvm.tests.irdebug.native/*",
          "dependency:com.oracle.truffle.llvm.tests.interop.native/*",
          "dependency:com.oracle.truffle.llvm.tests.other.native/*",
          "dependency:com.oracle.truffle.llvm.tests.sulong.native/*",
          "dependency:com.oracle.truffle.llvm.tests.sulongavx.native/*",
          "dependency:com.oracle.truffle.llvm.tests.sulongcpp.native/*",
          "dependency:com.oracle.truffle.llvm.tests.libc.native/*",
          "dependency:com.oracle.truffle.llvm.tests.linker.native/*",
        ],
      },
>>>>>>> d8c9707e
      "license" : "BSD-new",
      "testDistribution" : True,
      "defaultBuild" : False,
    },
    "SULONG_DOC": {
      "native": True, # Not Java
      "relpath": True,
      "dependencies": [
        "sulong-doc",
      ],
      "description": "Sulong documentation, license",
      "license" : "BSD-new",
    },
    "SULONG_LEGACY" : {
      "native" : True,
      "layout" : {
        "./include/" : [
          "file:include/truffle.h",
        ],
      },
      "license" : "BSD-new",
    },
    "SULONG_GRAALVM_DOCS" : {
      "native" : True,
      "platformDependent" : True,
      "description" : "Sulong documentation files for the GraalVM",
      "layout" : {
        "./" : [
          "file:mx.sulong/native-image.properties",
          "file:README.md",
        ],
      },
      "license" : "BSD-new",
    },
    "SULONG_LLVM_ORG": {
      "native": True,
      "description": "LLVM with general purpose patches used by Sulong",
      "layout": {
        "./": [
          "extracted-dependency:LLVM_ORG",
          "extracted-dependency:LLVM_ORG_COMPILER_RT_LINUX",
          "file:3rd_party_license_llvm-toolchain.txt",
        ],
        "./patches/" : [
          "file:patches/*"
        ],
      },
      "maven": False,
      "license" : "NCSA",
    },
  }
}<|MERGE_RESOLUTION|>--- conflicted
+++ resolved
@@ -468,7 +468,6 @@
       "testProject" : True,
       "defaultBuild" : False,
     },
-<<<<<<< HEAD
     "com.oracle.truffle.llvm.tests.debugexpr" : {
       "subDir" : "tests",
       "class" : "SulongTestSuite",
@@ -487,10 +486,7 @@
       "testProject" : True,
       "defaultBuild" : False,
     },
-    "com.oracle.truffle.llvm.tests.irdebug" : {
-=======
     "com.oracle.truffle.llvm.tests.irdebug.native" : {
->>>>>>> d8c9707e
       "subDir" : "tests",
       "class" : "SulongTestSuite",
       "variants" : ["O0"],
@@ -1050,26 +1046,12 @@
       "native" : True,
       "relpath" : True,
       "platformDependent" : True,
-<<<<<<< HEAD
-      "output" : "mxbuild/<os>-<arch>/sulong-test-suites",
-      "dependencies" : [
-        "com.oracle.truffle.llvm.tests.bitcode",
-        "com.oracle.truffle.llvm.tests.bitcodeformat",
-        "com.oracle.truffle.llvm.tests.debug",
-        "com.oracle.truffle.llvm.tests.debugexpr",
-        "com.oracle.truffle.llvm.tests.irdebug",
-        "com.oracle.truffle.llvm.tests.interop",
-        "com.oracle.truffle.llvm.tests.sulong",
-        "com.oracle.truffle.llvm.tests.sulongavx",
-        "com.oracle.truffle.llvm.tests.sulongcpp",
-        "com.oracle.truffle.llvm.tests.libc",
-      ],
-=======
       "layout" : {
         "./" : [
           "dependency:com.oracle.truffle.llvm.tests.bitcode.native/*",
           "dependency:com.oracle.truffle.llvm.tests.bitcodeformat.native/*",
           "dependency:com.oracle.truffle.llvm.tests.debug.native/*",
+          "dependency:com.oracle.truffle.llvm.tests.debugexpr/*",
           "dependency:com.oracle.truffle.llvm.tests.irdebug.native/*",
           "dependency:com.oracle.truffle.llvm.tests.interop.native/*",
           "dependency:com.oracle.truffle.llvm.tests.other.native/*",
@@ -1080,7 +1062,6 @@
           "dependency:com.oracle.truffle.llvm.tests.linker.native/*",
         ],
       },
->>>>>>> d8c9707e
       "license" : "BSD-new",
       "testDistribution" : True,
       "defaultBuild" : False,
