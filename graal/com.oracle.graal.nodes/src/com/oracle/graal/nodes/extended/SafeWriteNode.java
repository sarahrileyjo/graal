/*
 * Copyright (c) 2011, Oracle and/or its affiliates. All rights reserved.
 * DO NOT ALTER OR REMOVE COPYRIGHT NOTICES OR THIS FILE HEADER.
 *
 * This code is free software; you can redistribute it and/or modify it
 * under the terms of the GNU General Public License version 2 only, as
 * published by the Free Software Foundation.
 *
 * This code is distributed in the hope that it will be useful, but WITHOUT
 * ANY WARRANTY; without even the implied warranty of MERCHANTABILITY or
 * FITNESS FOR A PARTICULAR PURPOSE.  See the GNU General Public License
 * version 2 for more details (a copy is included in the LICENSE file that
 * accompanied this code).
 *
 * You should have received a copy of the GNU General Public License version
 * 2 along with this work; if not, write to the Free Software Foundation,
 * Inc., 51 Franklin St, Fifth Floor, Boston, MA 02110-1301 USA.
 *
 * Please contact Oracle, 500 Oracle Parkway, Redwood Shores, CA 94065 USA
 * or visit www.oracle.com if you need additional information or have any
 * questions.
 */
package com.oracle.graal.nodes.extended;

import com.oracle.graal.cri.*;
import com.oracle.graal.nodes.*;
import com.oracle.graal.nodes.calc.*;
import com.oracle.graal.nodes.spi.*;
import com.oracle.max.cri.ci.*;
import com.oracle.graal.nodes.type.*;
import com.oracle.max.cri.ri.*;


public class SafeWriteNode extends SafeAccessNode implements Lowerable{

    @Input private ValueNode value;

    public SafeWriteNode(ValueNode object, ValueNode value, LocationNode location, long leafGraphId) {
        super(object, location, StampFactory.forKind(CiKind.Void), leafGraphId);
        this.value = value;
    }

    public ValueNode value() {
        return value;
    }

    @Override
    public void lower(CiLoweringTool tool) {
        StructuredGraph graph = (StructuredGraph) graph();
<<<<<<< HEAD
        GuardNode guard = (GuardNode) tool.createGuard(graph.unique(new NullCheckNode(object(), false)), StructuredGraph.INVALID_GRAPH_ID);
=======
        GuardNode guard = (GuardNode) tool.createGuard(graph.unique(new NullCheckNode(object(), false)), RiDeoptReason.NullCheckException);
>>>>>>> 72b4b865
        WriteNode write = graph.add(new WriteNode(object(), value(), location()));
        write.setGuard(guard);
        graph.replaceFixedWithFixed(this, write);
    }
}<|MERGE_RESOLUTION|>--- conflicted
+++ resolved
@@ -47,11 +47,7 @@
     @Override
     public void lower(CiLoweringTool tool) {
         StructuredGraph graph = (StructuredGraph) graph();
-<<<<<<< HEAD
-        GuardNode guard = (GuardNode) tool.createGuard(graph.unique(new NullCheckNode(object(), false)), StructuredGraph.INVALID_GRAPH_ID);
-=======
-        GuardNode guard = (GuardNode) tool.createGuard(graph.unique(new NullCheckNode(object(), false)), RiDeoptReason.NullCheckException);
->>>>>>> 72b4b865
+        GuardNode guard = (GuardNode) tool.createGuard(graph.unique(new NullCheckNode(object(), false)), RiDeoptReason.NullCheckException, StructuredGraph.INVALID_GRAPH_ID);
         WriteNode write = graph.add(new WriteNode(object(), value(), location()));
         write.setGuard(guard);
         graph.replaceFixedWithFixed(this, write);
