/*
 * Copyright (c) 2011, Oracle and/or its affiliates. All rights reserved.
 * DO NOT ALTER OR REMOVE COPYRIGHT NOTICES OR THIS FILE HEADER.
 *
 * This code is free software; you can redistribute it and/or modify it
 * under the terms of the GNU General Public License version 2 only, as
 * published by the Free Software Foundation.
 *
 * This code is distributed in the hope that it will be useful, but WITHOUT
 * ANY WARRANTY; without even the implied warranty of MERCHANTABILITY or
 * FITNESS FOR A PARTICULAR PURPOSE.  See the GNU General Public License
 * version 2 for more details (a copy is included in the LICENSE file that
 * accompanied this code).
 *
 * You should have received a copy of the GNU General Public License version
 * 2 along with this work; if not, write to the Free Software Foundation,
 * Inc., 51 Franklin St, Fifth Floor, Boston, MA 02110-1301 USA.
 *
 * Please contact Oracle, 500 Oracle Parkway, Redwood Shores, CA 94065 USA
 * or visit www.oracle.com if you need additional information or have any
 * questions.
 */
package com.oracle.max.graal.compiler.debug;

import java.io.*;
import java.util.*;
import java.util.Map.Entry;

import com.oracle.max.graal.compiler.ir.*;
import com.oracle.max.graal.compiler.schedule.*;
import com.oracle.max.graal.compiler.value.*;
import com.oracle.max.graal.graph.*;

/**
 * Generates a representation of {@link Graph Graphs} that can be visualized and inspected with the <a
 * href="http://kenai.com/projects/igv">Ideal Graph Visualizer</a>.
 */
public class IdealGraphPrinter {

    private static class Edge {
        final int from;
        final int to;
        final int fromIndex;
        final int toIndex;

        Edge(int from, int fromIndex, int to, int toIndex) {
            this.from = from;
            this.fromIndex = fromIndex;
            this.to = to;
            this.toIndex = toIndex;
        }
    }

    private final HashSet<Class<?>> omittedClasses = new HashSet<Class<?>>();
    private final PrintStream stream;
    private final Set<Node> noBlockNodes = new HashSet<Node>();

    /**
     * Creates a new {@link IdealGraphPrinter} that writes to the specified output stream.
     */
    public IdealGraphPrinter(OutputStream stream) {
        this.stream = new PrintStream(stream);
    }

    /**
     * Adds a node class that is omitted in the output.
     */
    public void addOmittedClass(Class<?> clazz) {
        omittedClasses.add(clazz);
    }

    /**
     * Flushes any buffered output.
     */
    public void flush() {
        stream.flush();
    }

    /**
     * Starts a new graph document.
     */
    public void begin() {
        stream.println("<graphDocument>");
    }

    /**
     * Starts a new group of graphs with the given name, short name and method byte code index (BCI) as properties.
     */
    public void beginGroup(String name, String shortName, int bci) {
        stream.println("<group>");
        stream.printf(" <properties><p name='name'>%s</p></properties>%n", escape(name));
        stream.printf(" <method name='%s' shortName='%s' bci='%d'/>%n", escape(name), escape(shortName), bci);
    }

    /**
     * Ends the current group.
     */
    public void endGroup() {
        stream.println("</group>");
    }

    /**
     * Finishes the graph document and flushes the output stream.
     */
    public void end() {
        stream.println("</graphDocument>");
        flush();
    }

    /**
     * Prints an entire {@link Graph} with the specified title, optionally using short names for nodes.
     */
    public void print(Graph graph, String title, boolean shortNames) {
        stream.printf(" <graph name='%s'>%n", escape(title));
        noBlockNodes.clear();
        IdentifyBlocksPhase schedule = null;
        try {
            schedule = new IdentifyBlocksPhase(true);
            schedule.apply(graph);
        } catch (Throwable t) {
            // nothing to do here...
            t.printStackTrace();
        }

        stream.println("  <nodes>");
        List<Edge> edges = printNodes(graph.getNodes(), shortNames, schedule == null ? null : schedule.getNodeToBlock());
        stream.println("  </nodes>");

        stream.println("  <edges>");
        for (Edge edge : edges) {
            printEdge(edge);
        }
        stream.println("  </edges>");

        if (schedule != null) {
            stream.println("  <controlFlow>");
            for (Block block : schedule.getBlocks()) {
                printBlock(graph, block, schedule.getNodeToBlock());
            }
            printNoBlock();
            stream.println("  </controlFlow>");
        }

        stream.println(" </graph>");
        flush();
    }

    private List<Edge> printNodes(Collection<Node> nodes, boolean shortNames, NodeMap<Block> nodeToBlock) {
        ArrayList<Edge> edges = new ArrayList<Edge>();

        for (Node node : nodes) {
            if (node == Node.Null || omittedClasses.contains(node.getClass())) {
                continue;
            }

            stream.printf("   <node id='%d'><properties>%n", node.id());
            stream.printf("    <p name='idx'>%d</p>%n", node.id());

            Map<Object, Object> props = node.getDebugProperties();
            if (!props.containsKey("name") || props.get("name").toString().trim().length() == 0) {
                String name;
                if (shortNames) {
                    name = node.shortName();
                } else {
                    name = node.toString();
                }
                stream.printf("    <p name='name'>%s</p>%n", escape(name));
            }
            stream.printf("    <p name='class'>%s</p>%n", escape(node.getClass().getSimpleName()));
            Block block = nodeToBlock == null ? null : nodeToBlock.get(node);
            if (block != null) {
                stream.printf("    <p name='block'>%d</p>%n", block.blockID());
                if (!(node instanceof Phi || node instanceof FrameState || node instanceof Local) && !block.getInstructions().contains(node)) {
                    stream.printf("    <p name='notInOwnBlock'>true</p>%n");
                }
            } else {
                stream.printf("    <p name='block'>noBlock</p>%n");
                noBlockNodes.add(node);
            }
            for (Entry<Object, Object> entry : props.entrySet()) {
                String key = entry.getKey().toString();
                String value = entry.getValue() == null ? "null" : entry.getValue().toString();
                stream.printf("    <p name='%s'>%s</p>%n", escape(key), escape(value));
            }

            stream.println("   </properties></node>");

            // successors
            int fromIndex = 0;
            for (Node successor : node.successors()) {
                if (successor != Node.Null && !omittedClasses.contains(successor.getClass())) {
                    edges.add(new Edge(node.id(), fromIndex, successor.id(), 0));
                }
                fromIndex++;
            }

            // inputs
            int toIndex = 1;
            for (Node input : node.inputs()) {
                if (input != Node.Null && !omittedClasses.contains(input.getClass())) {
                    edges.add(new Edge(input.id(), input.successors().size(), node.id(), toIndex));
                }
                toIndex++;
            }
        }

        return edges;
    }

    private void printEdge(Edge edge) {
        stream.printf("   <edge from='%d' fromIndex='%d' to='%d' toIndex='%d'/>%n", edge.from, edge.fromIndex, edge.to, edge.toIndex);
    }

    private void printBlock(Graph graph, Block block, NodeMap<Block> nodeToBlock) {
        stream.printf("   <block name='%d'>%n", block.blockID());
        stream.printf("    <successors>%n");
        for (Block sux : block.getSuccessors()) {
//            if (sux.firstNode() instanceof LoopBegin && block.lastNode() instanceof LoopEnd) { //TODO gd
//                // Skip back edges.
//            } else {
                stream.printf("     <successor name='%d'/>%n", sux.blockID());
//            }
        }
        stream.printf("    </successors>%n");
        stream.printf("    <nodes>%n");

        Set<Node> nodes = new HashSet<Node>(block.getInstructions());

        if (nodeToBlock != null) {
            for (Node n : graph.getNodes()) {
                if (n == null) {
                    continue;
                }
                Block blk = nodeToBlock.get(n);
                if (blk == block) {
                    nodes.add(n);
                }
            }
        }

        if (nodes.size() > 0) {
            // if this is the first block: add all locals to this block
            if (block.getInstructions() == graph.start()) {
                for (Node node : graph.getNodes()) {
                    if (node instanceof Local) {
                        nodes.add(node);
                    }
                }
            }

            // add all framestates and phis to their blocks
            for (Node node : block.getInstructions()) {
                if (node instanceof Instruction && ((Instruction) node).stateAfter() != null) {
                    nodes.add(((Instruction) node).stateAfter());
                }
                if (node instanceof Merge) {
                    Merge merge = (Merge) node;
<<<<<<< HEAD
                    for (Node usage : merge.usages()) {
=======
                    if (merge.stateAfter() != null) {
                        nodes.add(merge.stateAfter());
                    }
                }
                if (node instanceof PhiPoint) {
                    for (Node usage : node.usages()) {
>>>>>>> 4162278e
                        if (usage instanceof Phi || usage instanceof LoopCounter) {
                            nodes.add(usage);
                        }
                    }
                }
            }

            for (Node node : nodes) {
                if (!omittedClasses.contains(node.getClass())) {
                    stream.printf("     <node id='%d'/>%n", node.id());
                }
            }
        }
        stream.printf("    </nodes>%n");
        stream.printf("   </block>%n", block.blockID());
    }

    private void printNoBlock() {
        if (!noBlockNodes.isEmpty()) {
            stream.printf("   <block name='noBlock'>%n");
            stream.printf("    <nodes>%n");
            for (Node node : noBlockNodes) {
                stream.printf("     <node id='%d'/>%n", node.id());
            }
            stream.printf("    </nodes>%n");
            stream.printf("   </block>%n");
        }
    }

    private String escape(String s) {
        s = s.replace("&", "&amp;");
        s = s.replace("<", "&lt;");
        s = s.replace(">", "&gt;");
        s = s.replace("\"", "&quot;");
        s = s.replace("'", "&apos;");
        return s;
    }
}<|MERGE_RESOLUTION|>--- conflicted
+++ resolved
@@ -240,7 +240,7 @@
 
         if (nodes.size() > 0) {
             // if this is the first block: add all locals to this block
-            if (block.getInstructions() == graph.start()) {
+            if (block.getInstructions().size() > 0  && block.getInstructions().get(0) == graph.start()) {
                 for (Node node : graph.getNodes()) {
                     if (node instanceof Local) {
                         nodes.add(node);
@@ -254,17 +254,7 @@
                     nodes.add(((Instruction) node).stateAfter());
                 }
                 if (node instanceof Merge) {
-                    Merge merge = (Merge) node;
-<<<<<<< HEAD
-                    for (Node usage : merge.usages()) {
-=======
-                    if (merge.stateAfter() != null) {
-                        nodes.add(merge.stateAfter());
-                    }
-                }
-                if (node instanceof PhiPoint) {
                     for (Node usage : node.usages()) {
->>>>>>> 4162278e
                         if (usage instanceof Phi || usage instanceof LoopCounter) {
                             nodes.add(usage);
                         }
