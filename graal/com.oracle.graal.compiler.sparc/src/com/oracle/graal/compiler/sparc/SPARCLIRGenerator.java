--- conflicted
+++ resolved
@@ -609,7 +609,7 @@
                 append(new BinaryRegReg(IDIV, result, a, loadNonConst(b)));
                 break;
             case Long:
-                append(new BinaryRegReg(LDIV, result, a, loadNonConst(b), state));
+                append(new BinaryRegReg(LDIV, result, a, loadNonConst(b)));
                 break;
             case Float:
                 append(new Op2Stack(FDIV, result, a, loadNonConst(b)));
@@ -625,12 +625,8 @@
 
     @Override
     public Value emitRem(Value a, Value b, LIRFrameState state) {
-<<<<<<< HEAD
-        Variable result = newVariable(a.getKind());
+        Variable result = newVariable(a.getLIRKind());
         Variable q = null;
-=======
-        Variable result = newVariable(a.getLIRKind());
->>>>>>> 789a7189
         switch (a.getKind().getStackKind()) {
             case Int:
                 append(new RemOp(IREM, result, a, loadNonConst(b), state, this));
@@ -639,7 +635,7 @@
                 append(new RemOp(LREM, result, a, loadNonConst(b), state, this));
                 break;
             case Float:
-                q = newVariable(Kind.Float);
+                q = newVariable(LIRKind.value(Kind.Float));
                 append(new Op2Stack(FDIV, q, a, b));
                 append(new Unary2Op(F2I, q, q));
                 append(new Unary2Op(I2F, q, q));
@@ -647,7 +643,7 @@
                 append(new Op2Stack(FSUB, result, a, q));
                 break;
             case Double:
-                q = newVariable(Kind.Double);
+                q = newVariable(LIRKind.value(Kind.Double));
                 append(new Op2Stack(DDIV, q, a, b));
                 append(new Unary2Op(D2L, q, q));
                 append(new Unary2Op(L2D, q, q));
@@ -808,13 +804,12 @@
             case D2F:
                 return emitConvert2Op(LIRKind.value(Kind.Float), D2F, input);
             case D2I:
-<<<<<<< HEAD
                 fromRegisterKind = Kind.Double;
                 toRegisterKind = Kind.Int;
                 conversionInstruction = D2I;
                 break;
             case F2L:
-                Variable v = newVariable(Kind.Double);
+                Variable v = newVariable(LIRKind.value(Kind.Double));
                 emitMove(v, input);
                 input = v;
             case D2L:
@@ -822,44 +817,27 @@
                 toRegisterKind = Kind.Long;
                 conversionInstruction = D2L;
                 break;
-=======
-                return emitConvert2Op(LIRKind.value(Kind.Int), D2I, input);
-            case D2L:
-                return emitConvert2Op(LIRKind.value(Kind.Long), D2L, input);
->>>>>>> 789a7189
             case F2D:
                 return emitConvert2Op(LIRKind.value(Kind.Double), F2D, input);
             case F2I:
-<<<<<<< HEAD
                 fromRegisterKind = Kind.Float;
                 toRegisterKind = Kind.Int;
                 conversionInstruction = F2I;
                 break;
             case I2D:
-                return emitConvert2Op(Kind.Double, L2D, emitConvert2Op(Kind.Long, I2L, input));
-=======
-                return emitConvert2Op(LIRKind.value(Kind.Int), F2I, input);
-            case F2L:
-                return emitConvert2Op(LIRKind.value(Kind.Long), F2L, input);
-            case I2D:
                 return emitConvert2Op(LIRKind.value(Kind.Double), I2D, input);
->>>>>>> 789a7189
             case I2F:
                 return emitConvert2Op(LIRKind.value(Kind.Float), I2F, input);
             case L2D:
                 return emitConvert2Op(LIRKind.value(Kind.Double), L2D, input);
             case L2F:
-<<<<<<< HEAD
-                return emitConvert2Op(Kind.Float, D2F, emitConvert2Op(Kind.Double, L2D, input));
-=======
                 return emitConvert2Op(LIRKind.value(Kind.Float), L2F, input);
->>>>>>> 789a7189
             default:
                 throw GraalInternalError.shouldNotReachHere();
         }
         if (fromRegisterKind != null) {
-            AllocatableValue var = newVariable(toRegisterKind);
-            emitMove(var, emitConvert2Op(fromRegisterKind, conversionInstruction, input));
+            AllocatableValue var = newVariable(LIRKind.value(toRegisterKind));
+            emitMove(var, emitConvert2Op(LIRKind.value(fromRegisterKind), conversionInstruction, input));
             return var;
         } else {
             throw GraalInternalError.shouldNotReachHere();
@@ -913,30 +891,20 @@
         if (fromBits == toBits) {
             return inputVal;
         } else if (fromBits > 32) {
-<<<<<<< HEAD
-            assert inputVal.getKind() == Kind.Long : inputVal.getKind();
-            Variable result = newVariable(Kind.Long);
-=======
             assert inputVal.getKind() == Kind.Long;
             Variable result = newVariable(LIRKind.value(Kind.Long));
->>>>>>> 789a7189
             long mask = IntegerStamp.defaultMask(fromBits);
             append(new BinaryRegConst(SPARCArithmetic.LAND, result, asAllocatable(inputVal), Constant.forLong(mask)));
             return result;
         } else {
-<<<<<<< HEAD
             assert inputVal.getKind() == Kind.Int || inputVal.getKind() == Kind.Short || inputVal.getKind() == Kind.Byte : inputVal.getKind();
-            Variable result = newVariable(Kind.Int);
-=======
-            assert inputVal.getKind() == Kind.Int;
             Variable result = newVariable(LIRKind.value(Kind.Int));
->>>>>>> 789a7189
             int mask = (int) IntegerStamp.defaultMask(fromBits);
             Constant constant = Constant.forInt(mask);
             if (canInlineConstant(constant)) {
                 append(new BinaryRegConst(SPARCArithmetic.IAND, result, asAllocatable(inputVal), constant));
             } else {
-                Variable maskVar = newVariable(Kind.Int);
+                Variable maskVar = newVariable(LIRKind.value(Kind.Int));
                 emitMove(maskVar, constant);
                 append(new BinaryRegReg(IAND, result, maskVar, (inputVal)));
             }
