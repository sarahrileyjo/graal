/*
 * Copyright (c) 2012, 2019, Oracle and/or its affiliates. All rights reserved.
 * DO NOT ALTER OR REMOVE COPYRIGHT NOTICES OR THIS FILE HEADER.
 *
 * The Universal Permissive License (UPL), Version 1.0
 *
 * Subject to the condition set forth below, permission is hereby granted to any
 * person obtaining a copy of this software, associated documentation and/or
 * data (collectively the "Software"), free of charge and under any and all
 * copyright rights in the Software, and any and all patent rights owned or
 * freely licensable by each licensor hereunder covering either (i) the
 * unmodified Software as contributed to or provided by such licensor, or (ii)
 * the Larger Works (as defined below), to deal in both
 *
 * (a) the Software, and
 *
 * (b) any piece of software and/or hardware listed in the lrgrwrks.txt file if
 * one is included with the Software each a "Larger Work" to which the Software
 * is contributed by such licensors),
 *
 * without restriction, including without limitation the rights to copy, create
 * derivative works of, display, perform, and distribute the Software and make,
 * use, sell, offer for sale, import, export, have made, and have sold the
 * Software and the Larger Work(s), and to sublicense the foregoing rights on
 * either these or other terms.
 *
 * This license is subject to the following condition:
 *
 * The above copyright notice and either this complete permission notice or at a
 * minimum a reference to the UPL must be included in all copies or substantial
 * portions of the Software.
 *
 * THE SOFTWARE IS PROVIDED "AS IS", WITHOUT WARRANTY OF ANY KIND, EXPRESS OR
 * IMPLIED, INCLUDING BUT NOT LIMITED TO THE WARRANTIES OF MERCHANTABILITY,
 * FITNESS FOR A PARTICULAR PURPOSE AND NONINFRINGEMENT. IN NO EVENT SHALL THE
 * AUTHORS OR COPYRIGHT HOLDERS BE LIABLE FOR ANY CLAIM, DAMAGES OR OTHER
 * LIABILITY, WHETHER IN AN ACTION OF CONTRACT, TORT OR OTHERWISE, ARISING FROM,
 * OUT OF OR IN CONNECTION WITH THE SOFTWARE OR THE USE OR OTHER DEALINGS IN THE
 * SOFTWARE.
 */
package com.oracle.truffle.api.nodes;

import com.oracle.truffle.api.TruffleRuntime;
import com.oracle.truffle.api.frame.VirtualFrame;

/**
 * A node that is repeatedly invoked as part of a Truffle loop control structure. Repeating nodes
 * must extend {@link Node} or a subclass of {@link Node}.
 *
 * Repeating nodes are intended to be implemented by guest language implementations. For a full
 * usage example please see {@link LoopNode}.
 *
 * @see LoopNode
 * @see TruffleRuntime#createLoopNode(RepeatingNode)
 * @since 0.8 or earlier
 */
public interface RepeatingNode extends NodeInterface {
<<<<<<< HEAD
    int CONTINUE_LOOP_STATUS = 0;
    int BREAK_LOOP_STATUS = -1;
=======
    /**
     * A value indicating that the loop should be repeated.
     *
     * @since 19.3
     */
    Object CONTINUE_LOOP_STATUS = new Object() {
        @Override
        public String toString() {
            return "CONTINUE_LOOP_STATUS";
        }
    };

    /**
     * A value indicating that the loop should not be repeated. Any other value different than
     * {@code CONTINUE_LOOP_STATUS} can also be used to indicate that the loop should not be
     * repeated.
     *
     * @since 19.3
     */
    Object BREAK_LOOP_STATUS = new Object() {
        @Override
        public String toString() {
            return "BREAK_LOOP_STATUS";
        }
    };
>>>>>>> 627aa80b

    /**
     * Repeatedly invoked by a {@link LoopNode loop node} implementation until the method returns
     * <code>false</code> or throws an exception.
     *
     * @param frame the current execution frame passed through the interpreter
     * @return <code>true</code> if the method should be executed again to complete the loop and
     *         <code>false</code> if it must not.
     * @since 0.8 or earlier
     */
    boolean executeRepeating(VirtualFrame frame);

    /**
<<<<<<< HEAD
     * Repeatedly invoked by a {@link LoopNode loop node} implementation,
     * but allows returning a language-specific loop exit status.
     *
     * @param frame
     * @param frame the current execution frame passed through the interpreter
     * @return <code>CONTINUE_LOOP_STATUS</code> if the method should be executed again to
     *         complete the loop and any other (language-specific) value if it must not.
     */
    default int executeRepeatingWithStatus(VirtualFrame frame) {
=======
     * Repeatedly invoked by a {@link LoopNode loop node} implementation, but allows returning a
     * language-specific loop exit status. Only languages that need to return custom loop statuses
     * should override this method.
     *
     * @param frame the current execution frame passed through the interpreter
     * @return <code>CONTINUE_LOOP_STATUS</code> if the method should be executed again to complete
     *         the loop and any other (language-specific) value if it must not.
     * @since 19.3
     */
    default Object executeRepeatingWithValue(VirtualFrame frame) {
>>>>>>> 627aa80b
        if (executeRepeating(frame)) {
            return CONTINUE_LOOP_STATUS;
        } else {
            return BREAK_LOOP_STATUS;
        }
    }
<<<<<<< HEAD
=======

>>>>>>> 627aa80b
}<|MERGE_RESOLUTION|>--- conflicted
+++ resolved
@@ -55,10 +55,7 @@
  * @since 0.8 or earlier
  */
 public interface RepeatingNode extends NodeInterface {
-<<<<<<< HEAD
-    int CONTINUE_LOOP_STATUS = 0;
-    int BREAK_LOOP_STATUS = -1;
-=======
+
     /**
      * A value indicating that the loop should be repeated.
      *
@@ -84,7 +81,6 @@
             return "BREAK_LOOP_STATUS";
         }
     };
->>>>>>> 627aa80b
 
     /**
      * Repeatedly invoked by a {@link LoopNode loop node} implementation until the method returns
@@ -98,17 +94,6 @@
     boolean executeRepeating(VirtualFrame frame);
 
     /**
-<<<<<<< HEAD
-     * Repeatedly invoked by a {@link LoopNode loop node} implementation,
-     * but allows returning a language-specific loop exit status.
-     *
-     * @param frame
-     * @param frame the current execution frame passed through the interpreter
-     * @return <code>CONTINUE_LOOP_STATUS</code> if the method should be executed again to
-     *         complete the loop and any other (language-specific) value if it must not.
-     */
-    default int executeRepeatingWithStatus(VirtualFrame frame) {
-=======
      * Repeatedly invoked by a {@link LoopNode loop node} implementation, but allows returning a
      * language-specific loop exit status. Only languages that need to return custom loop statuses
      * should override this method.
@@ -119,15 +104,10 @@
      * @since 19.3
      */
     default Object executeRepeatingWithValue(VirtualFrame frame) {
->>>>>>> 627aa80b
         if (executeRepeating(frame)) {
             return CONTINUE_LOOP_STATUS;
         } else {
             return BREAK_LOOP_STATUS;
         }
     }
-<<<<<<< HEAD
-=======
-
->>>>>>> 627aa80b
 }